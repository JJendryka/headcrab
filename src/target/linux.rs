--- conflicted
+++ resolved
@@ -76,14 +76,8 @@
         nix::sys::ptrace::getregs(self.pid()).map_err(|err| err.into())
     }
 
-<<<<<<< HEAD
-    /// Returns the current snapshot view of this debugee process threads
+    /// Returns the current snapshot view of this debugee process threads.
     pub fn threads(
-=======
-    /// Returns the current snapshot view of this debugee process threads.
-    #[allow(dead_code)]
-    fn threads(
->>>>>>> 370ebaed
         &self,
     ) -> Result<Vec<Box<dyn Thread<ThreadId = i32>>>, Box<dyn std::error::Error>> {
         let tasks: Vec<_> = Process::new(self.pid.as_raw())?
